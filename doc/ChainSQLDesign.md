--- conflicted
+++ resolved
@@ -959,29 +959,7 @@
         }
       }
     ],
-<<<<<<< HEAD
-    "TableNewName": "tableNewName",     //hex形式
-    "PublicKey": "cBP8JEiNXr3a9nnBFDNKKzAoGNezoXzsa1N8kQAoLU5F5HrQbFvs",
-    "Raw": [
-      {
-        "field": "id",
-        "type": "int",
-        "length": 11,
-        "PK": 1,
-        "NN": 1,
-        "UQ": 1
-      },
-      {
-        "field": "age",
-        "type": "int"
-      }
-    ],                                 //hex形式
-    "Flags": 65536,
-    "StrictMode": true,
-    "OpType": 1
-=======
     "OpType": 3
->>>>>>> 8023066b
   }
 }
 ```
@@ -1002,29 +980,7 @@
     "status": "success",
     "tx_json": {
       "Account": "zHb9CJAWyB4zj91VRWn96DkukG4bwdtyTh",
-<<<<<<< HEAD
-      "Flags": 65536,
-      "OpType": 1,
-      "Owner": "zHb9CJAWyB4zj91VRWn96DkukG4bwdtyTh",
-      "PublicKey": "cBP8JEiNXr3a9nnBFDNKKzAoGNezoXzsa1N8kQAoLU5F5HrQbFvs",
-      "Raw": [
-        {
-          "NN": 1,
-          "PK": 1,
-          "UQ": 1,
-          "field": "id",
-          "length": 11,
-          "type": "int"
-        },
-        {
-          "field": "age",
-          "type": "int"
-        }
-      ],                                 //hex形式
-      "TableNewName": "tableNewName",    //hex形式
-=======
       "OpType": 3,
->>>>>>> 8023066b
       "Tables": [
         {
           "Table": {
