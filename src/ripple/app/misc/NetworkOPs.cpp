--- conflicted
+++ resolved
@@ -152,7 +152,7 @@
 private:
     std::uint32_t getCloseTimeNC (int& offset) const;
 
-    bool isValidated (std::uint32_t seq, uint256 const& hash) /*override*/;
+    bool isValidated (std::uint32_t seq, uint256 const& hash);
 
 public:
     void closeTimeOffset (int) override;
@@ -791,15 +791,7 @@
     if (seq > m_ledgerMaster.getValidatedLedger ()->getLedgerSeq ())
         return false;
 
-<<<<<<< HEAD
     return m_ledgerMaster.getHashBySeq (seq) == hash;
-=======
-bool NetworkOPsImp::isValidated (std::uint32_t seq)
-{
-    // use when ledger was retrieved by seq
-    return haveLedger (seq) &&
-            seq <= m_ledgerMaster.getValidLedgerIndex ();
->>>>>>> 6374aad9
 }
 
 void NetworkOPsImp::submitTransaction (Job&, STTx::pointer iTrans)
