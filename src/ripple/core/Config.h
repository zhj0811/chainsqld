//------------------------------------------------------------------------------
/*
    This file is part of rippled: https://github.com/ripple/rippled
    Copyright (c) 2012, 2013 Ripple Labs Inc.

    Permission to use, copy, modify, and/or distribute this software for any
    purpose  with  or without fee is hereby granted, provided that the above
    copyright notice and this permission notice appear in all copies.

    THE  SOFTWARE IS PROVIDED "AS IS" AND THE AUTHOR DISCLAIMS ALL WARRANTIES
    WITH  REGARD  TO  THIS  SOFTWARE  INCLUDING  ALL  IMPLIED  WARRANTIES  OF
    MERCHANTABILITY  AND  FITNESS. IN NO EVENT SHALL THE AUTHOR BE LIABLE FOR
    ANY  SPECIAL ,  DIRECT, INDIRECT, OR CONSEQUENTIAL DAMAGES OR ANY DAMAGES
    WHATSOEVER  RESULTING  FROM  LOSS  OF USE, DATA OR PROFITS, WHETHER IN AN
    ACTION  OF  CONTRACT, NEGLIGENCE OR OTHER TORTIOUS ACTION, ARISING OUT OF
    OR IN CONNECTION WITH THE USE OR PERFORMANCE OF THIS SOFTWARE.
*/
//==============================================================================

#ifndef RIPPLE_CORE_CONFIG_H_INCLUDED
#define RIPPLE_CORE_CONFIG_H_INCLUDED

#include <ripple/basics/BasicConfig.h>
#include <ripple/basics/base_uint.h>
#include <ripple/protocol/SystemParameters.h> // VFALCO Breaks levelization
#include <ripple/beast/net/IPEndpoint.h>
#include <beast/core/string.hpp>
#include <ripple/beast/utility/Journal.h>
#include <boost/asio/ip/tcp.hpp> // VFALCO FIX: This include should not be here
#include <boost/filesystem.hpp> // VFALCO FIX: This include should not be here
#include <boost/lexical_cast.hpp>
#include <boost/optional.hpp>
#include <cstdint>
#include <map>
#include <string>
#include <type_traits>
#include <unordered_set>
#include <vector>

namespace ripple {

using namespace std::chrono_literals;

class Rules;

//------------------------------------------------------------------------------

enum SizedItemName
{
    siSweepInterval,
    siNodeCacheSize,
    siNodeCacheAge,
    siTreeCacheSize,
    siTreeCacheAge,
    siSLECacheSize,
    siSLECacheAge,
    siLedgerSize,
    siLedgerAge,
    siLedgerFetch,
    siHashNodeDBCache,
    siTxnDBCache,
    siLgrDBCache,
};

struct SizedItem
{
    SizedItemName   item;
    int             sizes[5];
};

//  This entire derived class is deprecated.
//  For new config information use the style implied
//  in the base class. For existing config information
//  try to refactor code to use the new style.
//
class Config : public BasicConfig
{
public:
    // Settings related to the configuration file location and directories
    static char const* const configFileName;
    static char const* const databaseDirName;
    static char const* const validatorsFileName;

    /** Returns the full path and filename of the debug log file. */
    boost::filesystem::path getDebugLogFile () const;

    /** Returns the full path and filename of the entropy seed file. */
    boost::filesystem::path getEntropyFile () const;

private:
    boost::filesystem::path CONFIG_FILE;
    boost::filesystem::path CONFIG_DIR;
    boost::filesystem::path DEBUG_LOGFILE;

    void load ();
    beast::Journal j_;

    bool QUIET = false;          // Minimize logging verbosity.
    bool SILENT = false;         // No output to console after startup.
    /** Operate in stand-alone mode.

        In stand alone mode:

        - Peer connections are not attempted or accepted
        - The ledger is not advanced automatically.
        - If no ledger is loaded, the default ledger with the root
          account is created.
    */
    bool                        RUN_STANDALONE = false;

public:
    bool doImport = false;
    bool ELB_SUPPORT = false;

    std::vector<std::string>    IPS;                    // Peer IPs from rippled.cfg.
    std::vector<std::string>    IPS_FIXED;              // Fixed Peer IPs from rippled.cfg.
    std::vector<std::string>    SNTP_SERVERS;           // SNTP servers from rippled.cfg.

    enum StartUpType
    {
        FRESH,
        NORMAL,
        LOAD,
        LOAD_FILE,
        REPLAY,
        NETWORK
    };
    StartUpType                 START_UP = NORMAL;

    bool                        START_VALID = false;

    std::string                 START_LEDGER;

    // Network parameters
    int const                   TRANSACTION_FEE_BASE = 10;   // The number of fee units a reference transaction costs

    // Note: The following parameters do not relate to the UNL or trust at all
    std::size_t                 NETWORK_QUORUM = 0;         // Minimum number of nodes to consider the network present

    // Peer networking parameters
    bool                        PEER_PRIVATE = false;           // True to ask peers not to relay current IP.
    int                         PEERS_MAX = 0;

    std::chrono::seconds        WEBSOCKET_PING_FREQ = 5min;

    // Path searching
    int                         PATH_SEARCH_OLD = 7;
    int                         PATH_SEARCH = 7;
    int                         PATH_SEARCH_FAST = 2;
    int                         PATH_SEARCH_MAX = 10;

    // Validation
    boost::optional<std::size_t> VALIDATION_QUORUM;     // Minimum validations to consider ledger authoritative

    std::uint64_t                      FEE_DEFAULT = 10;
<<<<<<< HEAD
    std::uint64_t                      FEE_ACCOUNT_RESERVE = 5*SYSTEM_CURRENCY_PARTS;
    std::uint64_t                      FEE_OWNER_RESERVE = 1*SYSTEM_CURRENCY_PARTS;

=======
    std::uint64_t                      FEE_ACCOUNT_RESERVE = 20*SYSTEM_CURRENCY_PARTS;
    std::uint64_t                      FEE_OWNER_RESERVE = 5*SYSTEM_CURRENCY_PARTS;
>>>>>>> 8023066b
    std::uint64_t                      FEE_OFFER = 10;

    // Node storage configuration
    std::uint32_t                      LEDGER_HISTORY = 256;
    std::uint32_t                      FETCH_DEPTH = 1000000000;
    int                         NODE_SIZE = 0;

    bool                        SSL_VERIFY = true;
    std::string                 SSL_VERIFY_FILE;
    std::string                 SSL_VERIFY_DIR;


    // Thread pool configuration
    std::size_t                 WORKERS = 0;

    // These override the command line client settings
    boost::optional<boost::asio::ip::address_v4> rpc_ip;
    boost::optional<std::uint16_t> rpc_port;

    std::unordered_set<uint256, beast::uhash<>> features;

public:
    Config() = default;

    int getSize (SizedItemName) const;
    /* Be very careful to make sure these bool params
        are in the right order. */
    void setup (std::string const& strConf, bool bQuiet,
        bool bSilent, bool bStandalone);
    void setupControl (bool bQuiet,
        bool bSilent, bool bStandalone);

    /**
     *  Load the config from the contents of the string.
     *
     *  @param fileContents String representing the config contents.
     */
    void loadFromString (std::string const& fileContents);

    bool quiet() const { return QUIET; }
    bool silent() const { return SILENT; }
    bool standalone() const { return RUN_STANDALONE; }
};

} // ripple

#endif<|MERGE_RESOLUTION|>--- conflicted
+++ resolved
@@ -153,14 +153,9 @@
     boost::optional<std::size_t> VALIDATION_QUORUM;     // Minimum validations to consider ledger authoritative
 
     std::uint64_t                      FEE_DEFAULT = 10;
-<<<<<<< HEAD
+
     std::uint64_t                      FEE_ACCOUNT_RESERVE = 5*SYSTEM_CURRENCY_PARTS;
     std::uint64_t                      FEE_OWNER_RESERVE = 1*SYSTEM_CURRENCY_PARTS;
-
-=======
-    std::uint64_t                      FEE_ACCOUNT_RESERVE = 20*SYSTEM_CURRENCY_PARTS;
-    std::uint64_t                      FEE_OWNER_RESERVE = 5*SYSTEM_CURRENCY_PARTS;
->>>>>>> 8023066b
     std::uint64_t                      FEE_OFFER = 10;
 
     // Node storage configuration
