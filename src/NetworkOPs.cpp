
#include "NetworkOPs.h"

#include <boost/bind.hpp>
#include <boost/unordered_map.hpp>

#include "utils.h"
#include "Application.h"
#include "Transaction.h"
#include "LedgerConsensus.h"
#include "LedgerTiming.h"

// This is the primary interface into the "client" portion of the program.
// Code that wants to do normal operations on the network such as
// creating and monitoring accounts, creating transactions, and so on
// should use this interface. The RPC code will primarily be a light wrapper
// over this code.

// Eventually, it will check the node's operating mode (synched, unsynched,
// etectera) and defer to the correct means of processing. The current
// code assumes this node is synched (and will continue to do so until
// there's a functional network.

NetworkOPs::NetworkOPs(boost::asio::io_service& io_service, LedgerMaster* pLedgerMaster) :
	mMode(omDISCONNECTED),
	mNetTimer(io_service),
	mLedgerMaster(pLedgerMaster)
{
}

boost::posix_time::ptime NetworkOPs::getNetworkTimePT()
{
	return boost::posix_time::second_clock::universal_time();
}

uint64 NetworkOPs::getNetworkTimeNC()
{
	return iToSeconds(getNetworkTimePT());
}

uint32 NetworkOPs::getCurrentLedgerID()
{
	return mLedgerMaster->getCurrentLedger()->getLedgerSeq();
}

Transaction::pointer NetworkOPs::processTransaction(Transaction::pointer trans, Peer* source)
{
	Transaction::pointer dbtx = theApp->getMasterTransaction().fetch(trans->getID(), true);
	if (dbtx) return dbtx;

	if (!trans->checkSign())
	{
#ifdef DEBUG
		std::cerr << "Transaction has bad signature" << std::endl;
#endif
		trans->setStatus(INVALID);
		return trans;
	}

	TransactionEngineResult r = mLedgerMaster->doTransaction(*trans->getSTransaction(), tepNONE);
	if (r == tenFAILED) throw Fault(IO_ERROR);

	if (r == terPRE_SEQ)
	{ // transaction should be held
#ifdef DEBUG
		std::cerr << "Transaction should be held" << std::endl;
#endif
		trans->setStatus(HELD);
		theApp->getMasterTransaction().canonicalize(trans, true);
		mLedgerMaster->addHeldTransaction(trans);
		return trans;
	}
	if ((r == terPAST_SEQ) || (r == terPAST_LEDGER))
	{ // duplicate or conflict
#ifdef DEBUG
		std::cerr << "Transaction is obsolete" << std::endl;
#endif
		trans->setStatus(OBSOLETE);
		return trans;
	}

	if (r == terSUCCESS)
	{
#ifdef DEBUG
		std::cerr << "Transaction is now included, synching to wallet" << std::endl;
#endif
		trans->setStatus(INCLUDED);
		theApp->getMasterTransaction().canonicalize(trans, true);

// FIXME: Need code to get all accounts affected by a transaction and re-synch
// any of them that affect local accounts cached in memory. Or, we need to
// no cache the account balance information and always get it from the current ledger
//		theApp->getWallet().applyTransaction(trans);

		newcoin::TMTransaction tx;
		Serializer s;
		trans->getSTransaction()->getTransaction(s, false);
		tx.set_rawtransaction(&s.getData().front(), s.getLength());
		tx.set_status(newcoin::tsCURRENT);
		tx.set_receivetimestamp(getNetworkTimeNC());
		tx.set_ledgerindexpossible(trans->getLedger());

		PackedMessage::pointer packet = boost::make_shared<PackedMessage>(tx, newcoin::mtTRANSACTION);
		theApp->getConnectionPool().relayMessage(source, packet);

		return trans;
	}

#ifdef DEBUG
	std::cerr << "Status other than success " << r << std::endl;
#endif

	trans->setStatus(INVALID);
	return trans;
}

Transaction::pointer NetworkOPs::findTransactionByID(const uint256& transactionID)
{
	return Transaction::load(transactionID);
}

int NetworkOPs::findTransactionsBySource(const uint256& uLedger, std::list<Transaction::pointer>& txns,
	const NewcoinAddress& sourceAccount, uint32 minSeq, uint32 maxSeq)
{
	AccountState::pointer state = getAccountState(uLedger, sourceAccount);
	if (!state) return 0;
	if (minSeq > state->getSeq()) return 0;
	if (maxSeq > state->getSeq()) maxSeq = state->getSeq();
	if (maxSeq > minSeq) return 0;

	int count = 0;
	for(int i = minSeq; i <= maxSeq; ++i)
	{
		Transaction::pointer txn = Transaction::findFrom(sourceAccount, i);
		if(txn)
		{
			txns.push_back(txn);
			++count;
		}
	}
	return count;
}

int NetworkOPs::findTransactionsByDestination(std::list<Transaction::pointer>& txns,
	const NewcoinAddress& destinationAccount, uint32 startLedgerSeq, uint32 endLedgerSeq, int maxTransactions)
{
	// WRITEME
	return 0;
}

//
// Account functions
//

AccountState::pointer NetworkOPs::getAccountState(const uint256& uLedger, const NewcoinAddress& accountID)
{
	return mLedgerMaster->getLedgerByHash(uLedger)->getAccountState(accountID);
}

SLE::pointer NetworkOPs::getGenerator(const uint256& uLedger, const uint160& uGeneratorID)
{
	LedgerStateParms	qry				= lepNONE;

	return mLedgerMaster->getLedgerByHash(uLedger)->getGenerator(qry, uGeneratorID);
}

//
// Directory functions
//

// <-- false : no entrieS
bool NetworkOPs::getDirInfo(
	const uint256&			uLedger,
	const uint256&			uBase,
	const LedgerEntryType	letKind,
	uint256&				uDirLineNodeFirst,
	uint256&				uDirLineNodeLast)
{
	uint256				uRootIndex	= Ledger::getDirIndex(uBase, letKind);
	LedgerStateParms	lspRoot		= lepNONE;
	SLE::pointer		sleRoot		= mLedgerMaster->getLedgerByHash(uLedger)->getDirRoot(lspRoot, uRootIndex);

	if (sleRoot)
	{
		uDirLineNodeFirst	= uRootIndex | sleRoot->getIFieldU64(sfFirstNode);
		uDirLineNodeLast	= uRootIndex | sleRoot->getIFieldU64(sfLastNode);
	}

	return !!sleRoot;
}

STVector256 NetworkOPs::getDirNode(const uint256& uLedger, const uint256& uDirLineNode)
{
	STVector256	svIndexes;

	LedgerStateParms	lspNode		= lepNONE;
	SLE::pointer		sleNode		= mLedgerMaster->getLedgerByHash(uLedger)->getDirNode(lspNode, uDirLineNode);

	if (sleNode)
		svIndexes	= sleNode->getIFieldV256(sfIndexes);

	return svIndexes;
}

//
// Ripple functions
//

RippleState::pointer NetworkOPs::getRippleState(const uint256& uLedger, const uint256& uIndex)
{
	return mLedgerMaster->getLedgerByHash(uLedger)->getRippleState(uIndex);
}

//
// Other
//

void NetworkOPs::setStateTimer(int sec)
{ // set timer early if ledger is closing
<<<<<<< HEAD
	uint64 consensusTime = theApp->getMasterLedger().getCurrentLedger()->getCloseTimeNC() - LEDGER_WOBBLE_TIME;
=======
	uint64 closedTime = mLedgerMaster->getCurrentLedger()->getCloseTimeNC();
>>>>>>> 68c8434a
	uint64 now = getNetworkTimeNC();

	if ((mMode == omFULL) && !mConsensus)
	{
		if (now >= consensusTime) sec = 0;
		else if (sec > (consensusTime - now)) sec = (consensusTime - now);
	}

	mNetTimer.expires_from_now(boost::posix_time::seconds(sec));
	mNetTimer.async_wait(boost::bind(&NetworkOPs::checkState, this, boost::asio::placeholders::error));
}

class ValidationCount
{
public:
	int trustedValidations, untrustedValidations, nodesUsing;
	NewcoinAddress highNode;

	ValidationCount() : trustedValidations(0), untrustedValidations(0), nodesUsing(0) { ; }
	bool operator>(const ValidationCount& v)
	{
		if (trustedValidations > v.trustedValidations) return true;
		if (trustedValidations < v.trustedValidations) return false;
		if (untrustedValidations > v.untrustedValidations) return true;
		if (untrustedValidations < v.untrustedValidations) return false;
		if (nodesUsing > v.nodesUsing) return true;
		if (nodesUsing < v.nodesUsing) return false;
		return highNode > v.highNode;
	}
};

void NetworkOPs::checkState(const boost::system::error_code& result)
{ // Network state machine
	if (result == boost::asio::error::operation_aborted)
		return;

	std::vector<Peer::pointer> peerList = theApp->getConnectionPool().getPeerVector();

	// do we have sufficient peers? If not, we are disconnected.
	if (peerList.size() < theConfig.NETWORK_QUORUM)
	{
		if (mMode != omDISCONNECTED)
		{
			mMode = omDISCONNECTED;
			std::cerr << "Node count (" << peerList.size() <<
				") has fallen below quorum (" << theConfig.NETWORK_QUORUM << ")." << std::endl;
		}
		setStateTimer(5);
		return;
	}
	if (mMode == omDISCONNECTED)
	{
		mMode = omCONNECTED;
		std::cerr << "Node count (" << peerList.size() << ") is sufficient." << std::endl;
	}

	// Do we have sufficient validations for our last closed ledger? Or do sufficient nodes
	// agree? And do we have no better ledger available?
	// If so, we are either tracking or full.
	boost::unordered_map<uint256, ValidationCount, hash_SMN> ledgers;

	for (std::vector<Peer::pointer>::iterator it = peerList.begin(), end = peerList.end(); it != end; ++it)
	{
		if (!*it)
		{
			std::cerr << "NOP::CS Dead pointer in peer list" << std::endl;
		}
		else
		{
			uint256 peerLedger = (*it)->getClosedLedgerHash();
			if (!!peerLedger)
			{
				// FIXME: If we have this ledger, don't count it if it's too far past its close time
				ValidationCount& vc = ledgers[peerLedger];
				if ((vc.nodesUsing == 0) || ((*it)->getNodePublic() > vc.highNode))
					vc.highNode = (*it)->getNodePublic();
				++vc.nodesUsing;
				// WRITEME: Validations, trusted peers
			}
		}
	}

	Ledger::pointer currentClosed = mLedgerMaster->getClosedLedger();
	uint256 closedLedger = currentClosed->getHash();
	ValidationCount& vc = ledgers[closedLedger];
	if ((vc.nodesUsing == 0) || (theApp->getWallet().getNodePublic() > vc.highNode))
		vc.highNode = theApp->getWallet().getNodePublic();
	++ledgers[closedLedger].nodesUsing;

	// 3) Is there a network ledger we'd like to switch to? If so, do we have it?
	bool switchLedgers = false;
	for(boost::unordered_map<uint256, ValidationCount>::iterator it = ledgers.begin(), end = ledgers.end();
		it != end; ++it)
	{
		if (it->second > vc)
		{
			vc = it->second;
			closedLedger = it->first;
			switchLedgers = true;
		}
	}


	if (switchLedgers)
	{
		std::cerr << "We are not running on the consensus ledger" << std::endl;
#ifdef DEBUG
		std::cerr << "Our LCL " << currentClosed->getHash().GetHex() << std::endl;
		std::cerr << "Net LCL " << closedLedger.GetHex() << std::endl;
#endif
		if ((mMode == omTRACKING) || (mMode == omFULL)) mMode = omTRACKING;
		Ledger::pointer consensus = mLedgerMaster->getLedgerByHash(closedLedger);
		if (!consensus)
		{
#ifdef DEBUG
			std::cerr << "Acquiring consensus ledger" << std::endl;
#endif
			LedgerAcquire::pointer acq = theApp->getMasterLedgerAcquire().findCreate(closedLedger);
			if (!acq || acq->isFailed())
			{
				theApp->getMasterLedgerAcquire().dropLedger(closedLedger);
				std::cerr << "Network ledger cannot be acquired" << std::endl;
				setStateTimer(10);
				return;
			}
			if (!acq->isComplete())
			{ // add more peers
				// FIXME: A peer may not have a ledger just because it accepts it as the network's consensus
				for (std::vector<Peer::pointer>::iterator it = peerList.begin(), end = peerList.end(); it != end; ++it)
					if ((*it)->getClosedLedgerHash() == closedLedger)
						acq->peerHas(*it);
				setStateTimer(5);
				return;
			}
			consensus = acq->getLedger();
		}
		switchLastClosedLedger(consensus);
	}

	if (mMode == omCONNECTED)
	{
		// check if the ledger is good enough to go to omTRACKING
	}

	if (mMode == omTRACKING)
	{
		// check if the ledger is good enough to go to omFULL
		// Note: Do not go to omFULL if we don't have the previous ledger
		// check if the ledger is bad enough to go to omCONNECTED
	}

	if (mMode == omFULL)
	{
		// check if the ledger is bad enough to go to omTRACKING
	}

	int secondsToClose = theApp->getMasterLedger().getCurrentLedger()->getCloseTimeNC() -
		theApp->getOPs().getNetworkTimeNC();
	if ((!mConsensus) && (secondsToClose < LEDGER_WOBBLE_TIME)) // pre close wobble
		beginConsensus(theApp->getMasterLedger().getCurrentLedger());
	if (mConsensus)
		setStateTimer(mConsensus->timerEntry());
<<<<<<< HEAD
	else setStateTimer(10);
=======
		return;
	}

	Ledger::pointer currentLedger = mLedgerMaster->getCurrentLedger();
	if (getNetworkTimeNC() >= currentLedger->getCloseTimeNC())
	{
		setStateTimer(beginConsensus(currentLedger, false));
		return;
	}

	setStateTimer(10);
>>>>>>> 68c8434a
}

void NetworkOPs::switchLastClosedLedger(Ledger::pointer newLedger)
{ // set the newledger as our last closed ledger -- this is abnormal code

#ifdef DEBUG
	assert(false);
	std::cerr << "ABNORMAL Switching last closed ledger to " << newLedger->getHash().GetHex() << std::endl;
#endif

	if (mConsensus)
	{
		mConsensus->abort();
		mConsensus = boost::shared_ptr<LedgerConsensus>();
	}

	newLedger->setClosed();
	Ledger::pointer openLedger = boost::make_shared<Ledger>(newLedger);
	mLedgerMaster->switchLedgers(newLedger, openLedger);

	if (getNetworkTimeNC() > openLedger->getCloseTimeNC())
	{ // this ledger has already closed
	}

}
// vim:ts=4

int NetworkOPs::beginConsensus(Ledger::pointer closingLedger)
{
#ifdef DEBUG
	std::cerr << "Ledger close time for ledger " << closingLedger->getLedgerSeq() << std::endl;
#endif
	Ledger::pointer prevLedger = mLedgerMaster->getLedgerByHash(closingLedger->getParentHash());
	if (!prevLedger)
	{ // this shouldn't happen if we jump ledgers
		mMode = omTRACKING;
		return 3;
	}

<<<<<<< HEAD
=======
	// Create a new ledger to be the open ledger
	mLedgerMaster->pushLedger(boost::make_shared<Ledger>(closingLedger));

>>>>>>> 68c8434a
	// Create a consensus object to get consensus on this ledger
	if (!!mConsensus) mConsensus->abort();
	mConsensus = boost::make_shared<LedgerConsensus>
		(prevLedger, theApp->getMasterLedger().getCurrentLedger()->getCloseTimeNC());

#ifdef DEBUG
	std::cerr << "Broadcasting ledger close" << std::endl;
#endif
	return mConsensus->startup();
}

bool NetworkOPs::recvPropose(const uint256& prevLgr, uint32 proposeSeq, const uint256& proposeHash,
	const std::string& pubKey, const std::string& signature)
{
	if (mMode != omFULL) // FIXME: Should we relay?
		return true;

	LedgerProposal::pointer proposal =
		boost::make_shared<LedgerProposal>(prevLgr, proposeSeq, proposeHash, pubKey);
	if (!proposal->checkSign(signature))
	{
		std::cerr << "Ledger proposal fails signature check" << std::endl;
		return false;
	}

	// Is this node on our UNL?
	// WRITEME

<<<<<<< HEAD
	if (!mConsensus) return false;
=======
	Ledger::pointer currentLedger = mLedgerMaster->getCurrentLedger();

	if (!mConsensus)
	{
		if ((getNetworkTimeNC() + 2) >= currentLedger->getCloseTimeNC())
			setStateTimer(beginConsensus(currentLedger, true));
		if (!mConsensus) return false;
	}

>>>>>>> 68c8434a
	return mConsensus->peerPosition(proposal);
}

SHAMap::pointer NetworkOPs::getTXMap(const uint256& hash)
{
	if (!mConsensus) return SHAMap::pointer();
	return mConsensus->getTransactionTree(hash, false);
}

bool NetworkOPs::gotTXData(boost::shared_ptr<Peer> peer, const uint256& hash,
	const std::list<SHAMapNode>& nodeIDs, const std::list< std::vector<unsigned char> >& nodeData)
{
	if (!mConsensus) return false;
	return mConsensus->peerGaveNodes(peer, hash, nodeIDs, nodeData);
}

bool NetworkOPs::hasTXSet(boost::shared_ptr<Peer> peer, const std::vector<uint256>& sets)
{
	if (!mConsensus) return false;
	return mConsensus->peerHasSet(peer, sets);
}

void NetworkOPs::mapComplete(const uint256& hash, SHAMap::pointer map)
{
	if (mConsensus)
		mConsensus->mapComplete(hash, map);
}

void NetworkOPs::endConsensus()
{
	mConsensus = boost::shared_ptr<LedgerConsensus>();
}

// vim:ts=4<|MERGE_RESOLUTION|>--- conflicted
+++ resolved
@@ -217,11 +217,7 @@
 
 void NetworkOPs::setStateTimer(int sec)
 { // set timer early if ledger is closing
-<<<<<<< HEAD
-	uint64 consensusTime = theApp->getMasterLedger().getCurrentLedger()->getCloseTimeNC() - LEDGER_WOBBLE_TIME;
-=======
-	uint64 closedTime = mLedgerMaster->getCurrentLedger()->getCloseTimeNC();
->>>>>>> 68c8434a
+	uint64 consensusTime = mLedgerMaster->getCurrentLedger()->getCloseTimeNC() - LEDGER_WOBBLE_TIME;
 	uint64 now = getNetworkTimeNC();
 
 	if ((mMode == omFULL) && !mConsensus)
@@ -384,21 +380,7 @@
 		beginConsensus(theApp->getMasterLedger().getCurrentLedger());
 	if (mConsensus)
 		setStateTimer(mConsensus->timerEntry());
-<<<<<<< HEAD
 	else setStateTimer(10);
-=======
-		return;
-	}
-
-	Ledger::pointer currentLedger = mLedgerMaster->getCurrentLedger();
-	if (getNetworkTimeNC() >= currentLedger->getCloseTimeNC())
-	{
-		setStateTimer(beginConsensus(currentLedger, false));
-		return;
-	}
-
-	setStateTimer(10);
->>>>>>> 68c8434a
 }
 
 void NetworkOPs::switchLastClosedLedger(Ledger::pointer newLedger)
@@ -438,12 +420,6 @@
 		return 3;
 	}
 
-<<<<<<< HEAD
-=======
-	// Create a new ledger to be the open ledger
-	mLedgerMaster->pushLedger(boost::make_shared<Ledger>(closingLedger));
-
->>>>>>> 68c8434a
 	// Create a consensus object to get consensus on this ledger
 	if (!!mConsensus) mConsensus->abort();
 	mConsensus = boost::make_shared<LedgerConsensus>
@@ -472,19 +448,8 @@
 	// Is this node on our UNL?
 	// WRITEME
 
-<<<<<<< HEAD
 	if (!mConsensus) return false;
-=======
-	Ledger::pointer currentLedger = mLedgerMaster->getCurrentLedger();
-
-	if (!mConsensus)
-	{
-		if ((getNetworkTimeNC() + 2) >= currentLedger->getCloseTimeNC())
-			setStateTimer(beginConsensus(currentLedger, true));
-		if (!mConsensus) return false;
-	}
-
->>>>>>> 68c8434a
+
 	return mConsensus->peerPosition(proposal);
 }
 
