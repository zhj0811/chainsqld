--- conflicted
+++ resolved
@@ -936,19 +936,9 @@
     
 	if (ret.first)
 	{
-<<<<<<< HEAD
-		this->ReSetContexAfterDrop();
-	}
-	else if (T_RENAME == op_type)
-	{
-		auto tables = tx.getFieldArray(sfTables);
-		if (tables.size() > 0)
-=======
+
 		if (T_DROP == op_type)
->>>>>>> ab6d5c43
-		{
-			std::string PreviousCommit;
-			getTableStatusDB().UpdateSyncDB(to_string(accountID_), sTableNameInDB_, true, PreviousCommit);
+		{
 			this->ReSetContexAfterDrop();
 		}
 		else if (T_RENAME == op_type)
