--- conflicted
+++ resolved
@@ -1552,10 +1552,8 @@
     return bAutoLoadTable_;
 }
 
-<<<<<<< HEAD
+
 //for press-test
-=======
->>>>>>> 8023066b
 std::string TableSync::GetPressTableName()
 {
 	if(!pressRealName_.empty())
@@ -1574,14 +1572,8 @@
 	iter = std::find_if(aTableEntries.begin(), aTableEntries.end(),
 		[sCheckName](STObject const &item) {
 		if (!item.isFieldPresent(sfTableName))  return false;
-<<<<<<< HEAD
 		auto sTableName = strCopy(item.getFieldVL(sfTableName));
 		return sTableName == sCheckName;
-=======
-		if (!item.isFieldPresent(sfDeleted))    return false;
-		auto sTableName = strCopy(item.getFieldVL(sfTableName));
-		return sTableName == sCheckName && item.getFieldU8(sfDeleted) != 1;
->>>>>>> 8023066b
 	});
 	if (iter == aTableEntries.end())
 		return "";
