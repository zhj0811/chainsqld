--- conflicted
+++ resolved
@@ -293,13 +293,10 @@
                 {
                 case T_CREATE:
                 {
-<<<<<<< HEAD
 
 					if (tablentries.size() >= ACCOUNT_OWN_TABLE_COUNT)
 						return tefTABLE_COUNTFULL;
 
-=======
->>>>>>> 8023066b
                     if (pEntry != NULL)                ret = tefTABLE_EXISTANDNOTDEL;
                     else                               ret = tesSUCCESS;
 
@@ -560,14 +557,8 @@
             auto const tablesle = std::make_shared<SLE>(
                 ltTABLELIST, id.key);
             
-<<<<<<< HEAD
             auto result = dirAdd(view, keylet::ownerDir(accountId),
 				tablesle->key(),false, describeOwnerDir(accountId), viewJ);
-=======
-            std::uint64_t hint;
-            auto result = dirAdd(view, hint, keylet::ownerDir(accountId),
-				tablesle->key(), describeOwnerDir(accountId), viewJ);
->>>>>>> 8023066b
 
 			if (!result)
 				return tecDIR_FULL;
@@ -622,15 +613,10 @@
 				//add owner count
 				auto const sleAccount = view.peek(keylet::account(accountId));
 				adjustOwnerCount(view, sleAccount, 1, viewJ);
-<<<<<<< HEAD
-
-=======
->>>>>>> 8023066b
 				break;
 			}
             case T_DROP:
             {
-<<<<<<< HEAD
 				auto iter(aTableEntries.end());
 				iter = std::find_if(aTableEntries.begin(), aTableEntries.end(),
 					[vTableNameStr](STObject const &item) {
@@ -647,17 +633,6 @@
 					adjustOwnerCount(view, sleAccount, -1, viewJ);
 				}
 
-=======
-				STEntry  *pEntry = getTableEntry(aTableEntries, vTableNameStr);
-                if (pEntry)
-                {
-					assert(pEntry->getFieldU8(sfDeleted) == 0);
-					pEntry->setFieldU8(sfDeleted, 1);
-
-					auto const sleAccount = view.peek(keylet::account(accountId));
-					adjustOwnerCount(view, sleAccount, -1, viewJ);
-                }
->>>>>>> 8023066b
                 break;
             }
             case  T_RENAME:
@@ -807,10 +782,7 @@
 				return tmpRet;
 		}
 
-<<<<<<< HEAD
 		// apply to sle
-=======
->>>>>>> 8023066b
 		tmpRet = applyHandler(ctx_.view(), ctx_.tx, ctx_.app);
         if (!isTesSuccess(tmpRet))
             return tmpRet;
