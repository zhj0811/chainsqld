#include <peersafe/app/misc/SleOps.h>
#include <ripple/protocol/digest.h>
#include <ripple/protocol/TxFormats.h>
#include <ripple/app/tx/apply.h>
#include <ripple/ledger/ApplyViewImpl.h>
#include <ripple/app/misc/NetworkOPs.h>
#include <peersafe/app/tx/DirectApply.h>
#include <peersafe/app/misc/ContractHelper.h>
#include <ripple/basics/StringUtilities.h>
#include <ripple/app/ledger/LedgerMaster.h>
#include <peersafe/rpc/TableUtils.h>
#include <ripple/rpc/handlers/Handlers.h>
#include <peersafe/app/sql/TxStore.h>

namespace ripple {
    //just raw function for zxc, all paras should be tranformed in extvmFace modules.

    SleOps::SleOps(ApplyContext& ctx)
        :ctx_(ctx),
		bTransaction_(false),
		txHash_(uint256(0))
        , contractCacheCode_("contractCode", 100, 300, stopwatch(), ctx.app.journal("TaggedCache"))
    {
    }

    SLE::pointer SleOps::getSle(AccountID const & addr) const
    {        
        ApplyView& view = ctx_.view();
        auto const k = keylet::account(addr);
        return view.peek(k);
    }

	void SleOps::incNonce(AccountID const& addr)
	{
		SLE::pointer pSle = getSle(addr);
		if (pSle)
		{
			uint32 nonce = pSle->getFieldU32(sfNonce);
			{
				pSle->setFieldU32(sfNonce, ++nonce);
				ctx_.view().update(pSle);
			}
		}		
	}

	uint32 SleOps::getNonce(AccountID const& addr)
	{
		SLE::pointer pSle = getSle(addr);
		if (pSle)
			return pSle->getFieldU32(sfNonce);
		else
			return 0;
	}

	void SleOps::setNonce(AccountID const& addr, uint32 const& _newNonce)
	{
		SLE::pointer pSle = getSle(addr);
		if(pSle)
			pSle->setFieldU32(sfNonce, _newNonce);
	}

	bool SleOps::addressHasCode(AccountID const& addr)
	{
		SLE::pointer pSle = getSle(addr);
		if (pSle && pSle->isFieldPresent(sfContractCode))
			return true;
		return false;
	}

	void SleOps::setCode(AccountID const& addr, bytes&& code)
	{
		SLE::pointer pSle = getSle(addr);
		if(pSle)
			pSle->setFieldVL(sfContractCode,code);
	}

	bytes const& SleOps::code(AccountID const& addr) 	
    {
        Blob *pBlobCode = contractCacheCode_.fetch(addr).get();
        if (nullptr == pBlobCode)
        {         
            SLE::pointer pSle = getSle(addr);
			Blob blobCode;
			if (pSle)
				blobCode = pSle->getFieldVL(sfContractCode);
	
            auto p = std::make_shared<ripple::Blob>(blobCode);
            contractCacheCode_.canonicalize(addr, p);

            pBlobCode = p.get();
        }        
        return *pBlobCode;
	}

	uint256 SleOps::codeHash(AccountID const& addr)
	{
        bytes const& code = SleOps::code(addr);
		return sha512Half(code);
	}

	TER SleOps::transferBalance(AccountID const& _from, AccountID const& _to, uint256 const& _value)
	{
		if (_value == uint256(0))
			return tesSUCCESS;

		int64_t value = fromUint256(_value);
		auto ret = subBalance(_from, value);
		if(ret == tesSUCCESS)
			addBalance(_to, value);
		return ret;
	}

	TER SleOps::doPayment(AccountID const& _from, AccountID const& _to, uint256 const& _value)
	{
		int64_t value = fromUint256(_value);
		STTx paymentTx(ttPAYMENT,
			[&_from,&_to,&value](auto& obj)
		{
			obj.setAccountID(sfAccount, _from);
			obj.setAccountID(sfDestination, _to);
			obj.setFieldAmount(sfAmount, ZXCAmount(value));
		});
		auto ret = applyDirect(ctx_.app, ctx_.view(), paymentTx, ctx_.app.journal("Executive"));
		return ret;
	}

	bool SleOps::createContractAccount(AccountID const& _from, AccountID const& _to, uint256 const& _value)
	{
		// Open a ledger for editing.
		auto const k = keylet::account(_to);
		SLE::pointer sleDst = ctx_.view().peek(k);

		if (!sleDst)
		{
			// Create the account.
			sleDst = std::make_shared<SLE>(k);
			sleDst->setAccountID(sfAccount, _to);
			sleDst->setFieldU32(sfSequence, 1);
			ctx_.view().insert(sleDst);
		}

		if (_value != uint256(0))
		{
			transferBalance(_from, _to, _value);
		}

		return true;
	}

	void SleOps::addBalance(AccountID const& addr, int64_t const& amount)
	{
		SLE::pointer pSle = getSle(addr);
		if (pSle)
		{
			auto balance = pSle->getFieldAmount(sfBalance).zxc().drops();
			int64_t finalBanance = balance + amount;
			if (amount > 0)
			{
				pSle->setFieldAmount(sfBalance, ZXCAmount(finalBanance));
				ctx_.view().update(pSle);
			}			
		}
	}

	TER SleOps::subBalance(AccountID const& addr, int64_t const& amount)
	{
		SLE::pointer pSle = getSle(addr);
		if (pSle)
		{
			// This is the total reserve in drops.
			auto const uOwnerCount = pSle->getFieldU32(sfOwnerCount);
			auto const reserve = ctx_.view().fees().accountReserve(uOwnerCount);

			auto balance = pSle->getFieldAmount(sfBalance).zxc().drops();
			int64_t finalBanance = balance - amount;
			if (finalBanance > reserve)
			{
				pSle->setFieldAmount(sfBalance, ZXCAmount(finalBanance));
				ctx_.view().update(pSle);
			}
			else
				return tecUNFUNDED_PAYMENT;
		}
		return tesSUCCESS;
	}

	int64_t SleOps::balance(AccountID const& address)
	{
		SLE::pointer pSle = getSle(address);
		if (pSle)
			return pSle->getFieldAmount(sfBalance).zxc().drops();
		else
			return 0;
	}

	void SleOps::clearStorage(AccountID const& _contract)
	{
		SLE::pointer pSle = getSle(_contract);
		if (pSle)
		{
			pSle->makeFieldAbsent(sfContractCode);
			ctx_.view().update(pSle);
		}			
	}

	AccountID SleOps::calcNewAddress(AccountID sender, int nonce)
	{
		bytes data(sender.begin(), sender.end());
		data.push_back(nonce);

		ripesha_hasher rsh;
		rsh(data.data(), data.size());
		auto const d = static_cast<
			ripesha_hasher::result_type>(rsh);
		AccountID id;
		static_assert(sizeof(d) == id.size(), "");
		std::memcpy(id.data(), d.data(), d.size());
		return id;
	}

    void SleOps::PubContractEvents(const AccountID& contractID, uint256 const * aTopic, int iTopicNum, const Blob& byValue)
    {
        ctx_.app.getOPs().PubContractEvents(contractID, aTopic, iTopicNum, byValue);
    }

    void SleOps::kill(AccountID addr)
    {
		SLE::pointer pSle = getSle(addr);
		if (pSle)
			ctx_.view().erase(pSle);
    }

	int64_t SleOps::executeSQL(AccountID const& _account, AccountID const& _owner, TableOpType _iType, std::string _sTableName, std::string _sRaw)
	{
		return 0;
	}

	void SleOps::addCommonFields(STObject& obj,AccountID const& _account)
	{
		obj.setAccountID(sfAccount, _account);

		obj.setFieldU32(sfSequence, 0);
		obj.setFieldAmount(sfFee, STAmount());
		obj.setFieldVL(sfSigningPubKey, Slice(nullptr, 0));
	}

	std::pair<bool, STArray> SleOps::genTableFields(const ApplyContext &_ctx, AccountID const& _account, std::string _sTableName, std::string _tableNewName, bool bNewNameInDB)
	{
		STArray tables;
		STObject table(sfTable);
		table.setFieldVL(sfTableName, strCopy(_sTableName));
		if(!_tableNewName.empty())
			table.setFieldVL(sfTableNewName, strCopy(_tableNewName));
		if (bNewNameInDB)
		{
			auto nameInDB = generateNameInDB(_ctx.view().seq(), _account, _sTableName);
			table.setFieldH160(sfNameInDB, nameInDB);
		}
		else
		{
			auto ledgerSeq = _ctx.app.getLedgerMaster().getValidLedgerIndex();
			auto nameInDB = _ctx.app.getLedgerMaster().getNameInDB(ledgerSeq, _account, _sTableName);
			if (!nameInDB)
			{
				auto j = _ctx.app.journal("Executive");
				JLOG(j.info())
					<< "SleOps genTableFields getNameInDB failed,account="
					<< to_string(_account)
					<< ",tableName="
					<< _sTableName;
				return std::make_pair(false, tables);
			}
				
			table.setFieldVL(sfNameInDB, strCopy(to_string(nameInDB)));
		}
		
		tables.push_back(table);
		return std::make_pair(true, tables);

	}

	//table operation
	bool SleOps::createTable(AccountID const& _account, std::string const& _sTableName, std::string const& _raw)
	{
		const ApplyContext &_ctx = ctx_;
		bool bRel = false;
		STTx tx(ttTABLELISTSET,
<<<<<<< HEAD
			[&_account, &_sTableName, &_raw, &_ctx, &bRel](auto& obj)
=======
			[&_account, &_sTableName, &_raw, this](auto& obj)
>>>>>>> ddd83ae3
		{

			obj.setFieldU16(sfOpType, T_CREATE);
			obj.setFieldVL(sfRaw, strCopy(_raw));
<<<<<<< HEAD
			auto tables = genTableFields(_ctx, _account, _sTableName, "", true);
=======
			auto tables = this->genTableFields(_account, _sTableName, "", true);
>>>>>>> ddd83ae3
			if (tables.first)
				obj.setFieldArray(sfTables, tables.second);
			else
				return;

<<<<<<< HEAD
			SleOps::addCommonFields(obj, _account);
			bRel = true;
=======
			this->addCommonFields(obj, _account);
>>>>>>> ddd83ae3
		});
		if (!bRel) {
			auto j = ctx_.app.journal("Executive");
			JLOG(j.info())
				<< "SleOps dropTable,apply result: failed.";
			return bRel;
		}
		auto j = ctx_.app.journal("Executive");
		JLOG(j.warn()) <<
			"-----------createTable subTx: " << tx;
		if (bTransaction_) {
			std::vector<STTx>  txs = ctx_.app.getContractHelper().getTxsByHash(txHash_);
			if (txs.size() > 0)
				txs.at(0).addSubTx(tx);
			return tesSUCCESS;
		}
		auto ret = applyDirect(ctx_.app, ctx_.view(), tx, ctx_.app.journal("SleOps"));
		if (ret != tesSUCCESS)
		{
			auto j = ctx_.app.journal("Executive");
			JLOG(j.info())
				<< "SleOps createTable,apply result:"
				<< transToken(ret);
		}

		if (ctx_.view().flags() & tapForConsensus)
		{
			ctx_.tx.addSubTx(tx);
			//ctx_.app.getContractHelper().addTx(ctx_.tx.getTransactionID(), tx);
		}
		
		return ret == tesSUCCESS;
	}

	bool SleOps::dropTable(AccountID const& _account, std::string const& _sTableName)
	{
		const ApplyContext &_ctx = ctx_;
		bool bRel = false;
		STTx tx(ttTABLELISTSET,
			[&_account, &_sTableName, &_ctx, &bRel](auto& obj)
		{
			auto tables = genTableFields(_ctx, _account, _sTableName, "", false);
			if (tables.first)
				obj.setFieldArray(sfTables, tables.second);
			else
				return;

			SleOps::addCommonFields(obj, _account);

			obj.setFieldU16(sfOpType, T_DROP);
			obj.setAccountID(sfAccount, _account);
			bRel = true;
		});
		if (!bRel) {
			auto j = ctx_.app.journal("Executive");
			JLOG(j.info())
				<< "SleOps dropTable,apply result: failed.";
			return bRel;
		}
		if (bTransaction_) {
			std::vector<STTx>  txs = ctx_.app.getContractHelper().getTxsByHash(txHash_);
			if (txs.size() > 0)
				txs.at(0).addSubTx(tx);
			return tesSUCCESS;
		}
		auto ret = applyDirect(ctx_.app, ctx_.view(), tx, ctx_.app.journal("SleOps"));
		if (ret != tesSUCCESS)
		{
			auto j = ctx_.app.journal("Executive");
			JLOG(j.info())
				<< "SleOps dropTable,apply result:"
				<< transToken(ret);
		}

		if (ctx_.view().flags() & tapForConsensus)
		{
			ctx_.tx.addSubTx(tx);
		}

		return ret == tesSUCCESS;
	}

	bool SleOps::renameTable(AccountID const& _account, std::string const& _sTableName, std::string const& _sTableNewName)
	{
		const ApplyContext &_ctx = ctx_;
		bool bRel = false;
		STTx tx(ttTABLELISTSET,
			[&_account, &_sTableName, &_sTableNewName, &_ctx, &bRel](auto& obj)
		{
			auto tables = genTableFields(_ctx, _account, _sTableName, _sTableNewName, false);
			if (tables.first)
				obj.setFieldArray(sfTables, tables.second);
			else
				return;

			SleOps::addCommonFields(obj, _account);
			//
			obj.setFieldU16(sfOpType, T_RENAME);
			obj.setAccountID(sfAccount, _account);
			bRel = true;
		});
		if (!bRel) {
			auto j = ctx_.app.journal("Executive");
			JLOG(j.info())
				<< "SleOps dropTable,apply result: failed.";
			return bRel;
		}
		if (bTransaction_) {
			std::vector<STTx>  txs = ctx_.app.getContractHelper().getTxsByHash(txHash_);
			if (txs.size() > 0)
				txs.at(0).addSubTx(tx);
			return tesSUCCESS;
		}
		auto ret = applyDirect(ctx_.app, ctx_.view(), tx, ctx_.app.journal("SleOps"));
		if (ret != tesSUCCESS)
		{
			auto j = ctx_.app.journal("Executive");
			JLOG(j.info())
				<< "SleOps renameTable,apply result:"
				<< transToken(ret);
		}

		if (ctx_.view().flags() & tapForConsensus)
		{
			ctx_.tx.addSubTx(tx);
		}

		return ret == tesSUCCESS;
	}

	bool SleOps::grantTable(AccountID const& _account, AccountID const& _account2, std::string const& _sTableName, std::string const& _raw)
	{
		const ApplyContext &_ctx = ctx_;
		bool bRel = false;
		STTx tx(ttTABLELISTSET,
			[&_account, &_account2, &_sTableName, &_raw, &_ctx, &bRel](auto& obj)
		{
			auto tables = genTableFields(_ctx, _account, _sTableName, "", false);
			if (tables.first)
				obj.setFieldArray(sfTables, tables.second);
			else
				return;

			SleOps::addCommonFields(obj, _account);
			//
			obj.setFieldU16(sfOpType, T_GRANT);
			obj.setAccountID(sfAccount, _account);
			obj.setAccountID(sfUser, _account2);
			obj.setFieldVL(sfRaw, strCopy(_raw));
			bRel = true;
		});
		if (!bRel) {
			auto j = ctx_.app.journal("Executive");
			JLOG(j.info())
				<< "SleOps dropTable,apply result: failed.";
			return bRel;
		}
		if (bTransaction_) {
			std::vector<STTx>  txs = ctx_.app.getContractHelper().getTxsByHash(txHash_);
			if (txs.size() > 0)
				txs.at(0).addSubTx(tx);
			return tesSUCCESS;
		}
		auto ret = applyDirect(ctx_.app, ctx_.view(), tx, ctx_.app.journal("SleOps"));
		if (ret != tesSUCCESS)
		{
			auto j = ctx_.app.journal("Executive");
			JLOG(j.info())
				<< "SleOps grantTable,apply result:"
				<< transToken(ret);
		}

		if (ctx_.view().flags() & tapForConsensus)
		{
			ctx_.tx.addSubTx(tx);
		}

		return ret == tesSUCCESS;
	}

	//CRUD operation
	bool SleOps::insertData(AccountID const& _account, AccountID const& _owner, std::string const& _sTableName, std::string const& _raw)
	{
		const ApplyContext &_ctx = ctx_;
		bool bRel = false;
		STTx tx(ttSQLSTATEMENT,
			[&_account, &_owner, &_sTableName, &_raw, &_ctx, &bRel](auto& obj)
		{
			auto tables = genTableFields(_ctx, _owner, _sTableName, "", false);
			if (tables.first)
				obj.setFieldArray(sfTables, tables.second);
			else
				return;

			SleOps::addCommonFields(obj, _account);
			//
			obj.setFieldU16(sfOpType, R_INSERT);
			obj.setAccountID(sfAccount, _account);
			obj.setAccountID(sfOwner, _owner);
			obj.setFieldVL(sfRaw, strCopy(_raw));
			bRel = true;
		});
		if (!bRel) {
			auto j = ctx_.app.journal("Executive");
			JLOG(j.info())
				<< "SleOps dropTable,apply result: failed.";
			return bRel;
		}
		if (bTransaction_) {
			std::vector<STTx>  txs = ctx_.app.getContractHelper().getTxsByHash(txHash_);
			if (txs.size() > 0)
				txs.at(0).addSubTx(tx);
			return tesSUCCESS;
		}
		auto ret = applyDirect(ctx_.app, ctx_.view(), tx, ctx_.app.journal("SleOps"));
		if (ret != tesSUCCESS)
		{
			auto j = ctx_.app.journal("Executive");
			JLOG(j.info())
				<< "SleOps insertData,apply result:"
				<< transToken(ret);
		}

		if (ctx_.view().flags() & tapForConsensus)
		{
			ctx_.tx.addSubTx(tx);
		}

		return ret == tesSUCCESS;
	}

	bool SleOps::deleteData(AccountID const& _account, AccountID const& _owner, std::string const& _sTableName, std::string const& _raw)
	{
		const ApplyContext &_ctx = ctx_;
		bool bRel = false;
		STTx tx(ttSQLSTATEMENT,
			[&_account, &_owner, &_sTableName, &_raw, &_ctx, &bRel](auto& obj)
		{
			auto tables = genTableFields(_ctx, _owner, _sTableName, "", false);
			if (tables.first)
				obj.setFieldArray(sfTables, tables.second);
			else
				return;

			SleOps::addCommonFields(obj, _account);
			//
			obj.setFieldU16(sfOpType, R_DELETE);
			obj.setAccountID(sfAccount, _account);
			obj.setAccountID(sfOwner, _owner);
			std::string _sRaw = "[" + _raw + "]";
			obj.setFieldVL(sfRaw, strCopy(_sRaw));
			bRel = true;
		});
		if (!bRel) {
			auto j = ctx_.app.journal("Executive");
			JLOG(j.info())
				<< "SleOps dropTable,apply result: failed.";
			return bRel;
		}
		if (bTransaction_) {
			std::vector<STTx>  txs = ctx_.app.getContractHelper().getTxsByHash(txHash_);
			if (txs.size() > 0)
				txs.at(0).addSubTx(tx);
			return tesSUCCESS;
		}
		auto ret = applyDirect(ctx_.app, ctx_.view(), tx, ctx_.app.journal("SleOps"));
		if (ret != tesSUCCESS)
		{
			auto j = ctx_.app.journal("Executive");
			JLOG(j.info())
				<< "SleOps deleteData,apply result:"
				<< transToken(ret);
		}

		if (ctx_.view().flags() & tapForConsensus)
		{
			ctx_.tx.addSubTx(tx);
		}

		return ret == tesSUCCESS;
	}

	bool SleOps::updateData(AccountID const& _account, AccountID const& _owner, std::string const& _sTableName, std::string const& _getRaw, std::string const& _updateRaw)
	{
		const ApplyContext &_ctx = ctx_;
		bool bRel = false;
		STTx tx(ttSQLSTATEMENT,
			[&_account, &_owner, &_sTableName, &_getRaw, &_updateRaw, &_ctx, &bRel](auto& obj)
		{
			auto tables = genTableFields(_ctx, _owner, _sTableName, "", false);
			if (tables.first)
				obj.setFieldArray(sfTables, tables.second);
			else
				return;

			SleOps::addCommonFields(obj, _account);
			//
			obj.setFieldU16(sfOpType, R_UPDATE);
			obj.setAccountID(sfAccount, _account);
			obj.setAccountID(sfOwner, _owner);
			std::string _sRaw = "[" + _updateRaw + "," + _getRaw + "]";
			obj.setFieldVL(sfRaw, strCopy(_sRaw));
			bRel = true;
		});
		if (!bRel) {
			auto j = ctx_.app.journal("Executive");
			JLOG(j.info())
				<< "SleOps dropTable,apply result: failed.";
			return bRel;
		}
		if (bTransaction_) {
			std::vector<STTx>  txs = ctx_.app.getContractHelper().getTxsByHash(txHash_);
			if (txs.size() > 0)
				txs.at(0).addSubTx(tx);
			return tesSUCCESS;
		}
		auto ret = applyDirect(ctx_.app, ctx_.view(), tx, ctx_.app.journal("SleOps"));
		if (ret != tesSUCCESS)
		{
			auto j = ctx_.app.journal("Executive");
			JLOG(j.info())
				<< "SleOps deleteData,apply result:"
				<< transToken(ret);
		}

		if (ctx_.view().flags() & tapForConsensus)
		{
			ctx_.tx.addSubTx(tx);
		}

		return ret == tesSUCCESS;
	}

	//Select related
	uint256 SleOps::getDataHandle(AccountID const& _owner, std::string const& _sTableName, std::string const& _raw)
	{
		uint256 handle = uint256(0);
		//
		Json::Value jvCommand, tableJson;
		jvCommand[jss::Owner] = to_string(_owner);
		jvCommand[jss::Table] = _sTableName;
		jvCommand[jss::Raw] = _raw;
		tableJson[jss::Table][jss::TableName] = to_string(_sTableName);

		auto ledgerSeq = ctx_.app.getLedgerMaster().getValidLedgerIndex();
		auto nameInDB = ctx_.app.getLedgerMaster().getNameInDB(ledgerSeq, _owner, _sTableName);
		if (!nameInDB)
		{
			auto j = ctx_.app.journal("Executive");
			JLOG(j.info())
				<< "SleOps genTableFields getNameInDB failed,account="
				<< to_string(_owner)
				<< ",tableName="
				<< _sTableName;
		}
		else
		{
			tableJson[jss::Table][jss::NameInDB] = to_string(nameInDB);
		}
		jvCommand[jss::Tables].append(tableJson);
		//
		Resource::Charge loadType = -1;
		Resource::Consumer c;
		RPC::Context context{ ctx_.app.journal("RPCHandler"), jvCommand, ctx_.app,
			loadType,ctx_.app.getOPs(), ctx_.app.getLedgerMaster(), c, Role::ADMIN };

		Json::Value jvResult = ripple::doGetRecord(context);
		//
		handle = ctx_.app.getContractHelper().genRandomUniqueHandle();
		//
		if(!jvResult.isNull())
			ctx_.app.getContractHelper().addRecord(handle, jvResult);
		//
		return handle;
	}
	uint256 SleOps::getDataRowCount(uint256 const& _handle)
	{
		Json::Value jvRes = ctx_.app.getContractHelper().getRecord(_handle);
		if(jvRes.isNull())
			return uint256(0);
		//
		Json::Value lines = jvRes[jss::result][jss::lines];
		return uint256(lines.size());
	}
	uint256 SleOps::getDataColumnCount(uint256 const& _handle)
	{
		Json::Value::UInt size = 0;
		Json::Value jvRes = ctx_.app.getContractHelper().getRecord(_handle);
		if (jvRes.isNull())
			return uint256(size);
		//
		Json::Value lines = jvRes[jss::result][jss::lines];
		if (lines.size() > 0)
			size = lines[Json::Value::UInt(0)].size();
		return uint256(size);
	}
	std::string	SleOps::getByKey(uint256 const& _handle, size_t row, std::string const& _key)
	{
		Json::Value jvRes = ctx_.app.getContractHelper().getRecord(_handle);
		if (jvRes.isNull())
			return "";
		//
		Json::Value lines = jvRes[jss::result][jss::lines];
		if (lines.size() > row+1)
			return lines[Json::Value::UInt(row)].get(_key.data(), "").toStyledString();
		return "";
	}
	std::string	SleOps::getByIndex(uint256 const& _handle, size_t row, size_t column)
	{
		Json::Value jvRes = ctx_.app.getContractHelper().getRecord(_handle);
		if (jvRes.isNull())
			return "";
		//
		Json::Value lines = jvRes[jss::result][jss::lines];
		if (lines.size() > row + 1) {
			Json::Value rowData = lines[Json::Value::UInt(row)];
			if (rowData.size() > column + 1)
				return rowData[Json::Value::UInt(column)].toStyledString();
		}
		return "";
	}
	void	SleOps::releaseResource(uint256 const& handle)	//release handle related resources
	{
		ctx_.app.getContractHelper().releaseHandle(handle);
	}

	//transaction related
	void	SleOps::transactionBegin()
	{
		bTransaction_ = true;
		const ApplyContext &_ctx = ctx_;
		STTx tx(ttSQLTRANSACTION,
			[](auto& obj)
		{
			obj.setFieldVL(sfStatements, strCopy("[]"));
		});
		txHash_ = tx.getTransactionID();
		ctx_.app.getContractHelper().addTx(txHash_, tx);
	}

	void	SleOps::transactionCommit()
	{
		if (!bTransaction_)
		{
			auto j = ctx_.app.journal("Executive");
			JLOG(j.info())
				<< "SleOps transactionCommit failed, because no exist 'transaction Begin'.";
			return;
		}
		//
		std::vector<STTx>  txs = ctx_.app.getContractHelper().getTxsByHash(txHash_);
		if (txs.size() > 0)
		{
			STTx tx = txs.at(0);
			auto ret = applyDirect(ctx_.app, ctx_.view(), tx, ctx_.app.journal("SleOps"));
			if (ret != tesSUCCESS)
			{
				auto j = ctx_.app.journal("Executive");
				JLOG(j.info())
					<< "SleOps createTable,apply result:"
					<< transToken(ret);
			}

			if (ctx_.view().flags() & tapForConsensus)
			{
				ctx_.tx.addSubTx(tx);
				//ctx_.app.getContractHelper().addTx(ctx_.tx.getTransactionID(), tx);
			}
		}
		//
		bTransaction_ = false;
		txHash_ = uint256(0);
	}    
}<|MERGE_RESOLUTION|>--- conflicted
+++ resolved
@@ -285,31 +285,19 @@
 		const ApplyContext &_ctx = ctx_;
 		bool bRel = false;
 		STTx tx(ttTABLELISTSET,
-<<<<<<< HEAD
 			[&_account, &_sTableName, &_raw, &_ctx, &bRel](auto& obj)
-=======
-			[&_account, &_sTableName, &_raw, this](auto& obj)
->>>>>>> ddd83ae3
 		{
 
 			obj.setFieldU16(sfOpType, T_CREATE);
 			obj.setFieldVL(sfRaw, strCopy(_raw));
-<<<<<<< HEAD
 			auto tables = genTableFields(_ctx, _account, _sTableName, "", true);
-=======
-			auto tables = this->genTableFields(_account, _sTableName, "", true);
->>>>>>> ddd83ae3
 			if (tables.first)
 				obj.setFieldArray(sfTables, tables.second);
 			else
 				return;
 
-<<<<<<< HEAD
 			SleOps::addCommonFields(obj, _account);
 			bRel = true;
-=======
-			this->addCommonFields(obj, _account);
->>>>>>> ddd83ae3
 		});
 		if (!bRel) {
 			auto j = ctx_.app.journal("Executive");
