--- conflicted
+++ resolved
@@ -152,9 +152,6 @@
 			boost::asio::async_write(PlainSocket(), buffers, handler);
 	}
 
-<<<<<<< HEAD
-=======
-
 	template <typename Allocator, typename Handler>
 		void async_write(boost::asio::basic_streambuf<Allocator>& buffers, Handler handler)
 	{
@@ -164,8 +161,6 @@
 			boost::asio::async_write(PlainSocket(), buffers, handler);
 	}
 
-
->>>>>>> 7e6e1645
 	template <typename Buf, typename Condition, typename Handler>
 		void async_read(const Buf& buffers, Condition cond, Handler handler)
 	{
